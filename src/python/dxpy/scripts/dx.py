--- conflicted
+++ resolved
@@ -3665,7 +3665,6 @@
 parser_whoami.set_defaults(func=whoami)
 register_parser(parser_whoami, categories='session')
 
-<<<<<<< HEAD
 parser_compress = subparsers.add_parser('compress', help='Compress .bam files when not used',
                                       description='Compresses sequencing alingment files in the backend ' +
                                                   '(decompression performed only when file is used).',
@@ -3675,11 +3674,9 @@
 parser_compress.set_defaults(func=compress)
 register_parser(parser_compress, categories='fs')
 
-=======
 #####################################
 # env
 #####################################
->>>>>>> 95bb1034
 parser_env = subparsers.add_parser('env', help='Print all environment variables in use',
                                    description=fill('Prints all environment variables in use as they have been resolved from environment variables and configuration files.  For more details, see') + '\n\nhttps://wiki.dnanexus.com/Command-Line-Client/Environment-Variables',
                                    formatter_class=argparse.RawTextHelpFormatter, prog='dx env',
