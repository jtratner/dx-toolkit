#!/usr/bin/env python2.7

"""dx-docker Run Docker images in your DNAnexus app."""

import argparse
import sys
import os
import subprocess
import pprint
import json
import multiprocessing.dummy
import tempfile
import glob
import datetime
import dateutil.parser
import dxpy.utils.printing
import dxpy
import urllib
import tarfile
import shutil

CACHE_DIR = '/tmp/dx-docker-cache'

def shell(cmd, ignore_error=False):
    try:
        subprocess.check_call(cmd)
    except subprocess.CalledProcessError as e:
        if ignore_error:
            return
        else:
            sys.exit(e.returncode)

def shell_suppress(cmd, ignore_error=False):
    out = ""
    try:
        out = subprocess.check_output(cmd, stderr=subprocess.STDOUT)
    except subprocess.CalledProcessError as e:
        if ignore_error:
            pass
        else:
            print e.output
            raise
    return out

def makedirs(path):
    try:
        os.makedirs(path)
    except:  # If the directory already exists, continue gracefully
        pass

parser = argparse.ArgumentParser()
subparsers = parser.add_subparsers()

def get_aci_fname(image):
    matching_files = glob.glob("{cachedir}/{image}.aci".format(cachedir=CACHE_DIR, image=urllib.quote_plus(image)))
    if len(matching_files) == 0:
        return None
    elif len(matching_files) == 1:
        return matching_files[0]
    else:
        raise Exception("dx-docker cache error: Exactly one aci archive should correspond to an image name: {} found archives".format(len(matching_files)))

def extract_aci(acifile):
    tmpdir = tempfile.mkdtemp()
    shell_suppress(["tar", "-xf", acifile, "--exclude", "rootfs/dev/*", "-C", tmpdir], ignore_error=True)
    return tmpdir

def get_aci(image, imgname, prefix="", quiet=False):
    def docker2aci_line(cmd):
        popen = subprocess.Popen(cmd, stderr=subprocess.PIPE, stdout=open(os.devnull, "w"), universal_newlines=True)
        stderr_lines = iter(popen.stderr.readline, "")
        for stderr_line in stderr_lines:
            yield stderr_line

        popen.stderr.close()
        return_code = popen.wait()
        if return_code != 0:
            raise subprocess.CalledProcessError(return_code, cmd)
    tmpdir = tempfile.mkdtemp()
    os.chdir(tmpdir)
    cmd = ["docker2aci", "-compression", "none", imgname]
    try:
        if quiet:
            shell_suppress(cmd)
        else:
            layers = {}
            for line in docker2aci_line(cmd):
                fields = line.rstrip().split()
                if len(fields) == 7 and fields[0] == "Downloading":
                    _, imghash, downloaded, unita, _, total, unitb = line.rstrip().split()
                else:
                    sys.stderr.write(line)
                    continue
                percent = round(float(downloaded)/float(total),1)
                def print_progress():
                    sys.stderr.write(dxpy.utils.printing.BLUE(imghash)+": "+dxpy.utils.printing.YELLOW("{} {}/{} {}\n".format(downloaded, unita, total, unitb)))
                if imghash not in layers:
                    layers[imghash] = percent
                    if percent == 1:
                        print_progress()
                elif layers[imghash] != percent and percent > 0:
                    print_progress()
                    layers[imghash] = percent
    except Exception as e:
        raise Exception("Failed to obtain image {}.  Does this image exist in the specified repository?\n\n{}".format(image, e))

    img_dirname = prefix+CACHE_DIR
    makedirs(img_dirname)
    os.rename(glob.glob(tmpdir+"/*.aci")[0], img_dirname+"/"+urllib.quote_plus(image)+".aci")
    shutil.rmtree(tmpdir)


def register_docker_subcommand(cmd):
    orig_user_agent = dxpy.USER_AGENT
    dxpy.USER_AGENT += " dx-docker {}".format(cmd)
    dxpy.api.system_greet()
    dxpy.USER_AGENT = orig_user_agent

parser_pull = subparsers.add_parser('pull', help="Pulls a docker image for use in DNAnexus")
parser_pull.add_argument("image", help="image name")
parser_pull.add_argument("-q", "--quiet", action='store_true', help="Suppress printing pull progress to stderr")
def pull(args):
    if not os.path.isdir(CACHE_DIR):
        makedirs(CACHE_DIR)

    get_aci(args.image, "docker://"+args.image, quiet=args.quiet)
parser_pull.set_defaults(func=pull)

parser_run = subparsers.add_parser('run', help="Runs a docker image in a container")
parser_run.add_argument("-v", "--volume", help="Directory to mount inside the container. Can be supplied multiple times (e.g. -v /mnt/data:/mnt/data -v /host:/guest", action='append', default=[])
parser_run.add_argument("-e", "--env", help="Environment variables to set within container. Can be supplied multiple times (e.g. -e foo=bar -e pizza=pie", action='append', default=[])
parser_run.add_argument("--entrypoint",  help="Overwrite default entry point for image")
parser_run.add_argument("-w", "--workdir",  help="Working directory")
parser_run.add_argument("-q", "--quiet",  action='store_true', help="Suppress printing of image metadata")
parser_run.add_argument("--rootfs",  help="Use directory pointed to here for rootfs instead of extracting the image (for expert use/development purposes)")
parser_run.add_argument("--rm",  action="store_true", help="Automatically remove the container when it exits")
parser_run.add_argument("image", help="image name")
parser_run.add_argument("command", help="command to run within container", nargs=argparse.REMAINDER, default=[])
def run(args):
    register_docker_subcommand("run")
    acifile = get_aci_fname(args.image)
    if not acifile:
        pull(parser_pull.parse_args([args.image]))
        acifile = get_aci_fname(args.image)

    if args.rootfs:
        tmpdir = args.rootfs
    else:
        tmpdir = extract_aci(acifile)

    with open("{tmpdir}/manifest".format(tmpdir=tmpdir)) as f:
        imagemeta = json.loads(f.read())

    annotations = {a['name'].split("/")[-1]: a['value'] for a in imagemeta['annotations']}
    labels = {a['name'].split("/")[-1]: a['value'] for a in imagemeta['labels']}
    if not args.quiet:
        def print_annotation(name, key, data=annotations):
            if key in data:
                sys.stderr.write(dxpy.utils.printing.BLUE(name)+"\t"+dxpy.utils.printing.YELLOW(data[key])+"\n")

        stats = {
            'size': shell_suppress(["du", "-sh", tmpdir]).split()[0]
        }

        if 'created' in annotations:
            created_time = dateutil.parser.parse(annotations['created'])
            current_time = datetime.datetime.now(dateutil.tz.tzutc())
            time_since_creation = current_time - created_time
            if (time_since_creation.days == 0 and time_since_creation.seconds < 10*60):
               human_readable_delta = "(just now)"
            else:
               human_readable_delta = "({}d {}h ago)".format(time_since_creation.days, time_since_creation.seconds/3600)
            stats['created'] = annotations['created'] + ' ' + human_readable_delta

        print_annotation("Image Repo", 'repository')
        print_annotation("Image Tag", 'version', data=labels)
        print_annotation("Image Size", 'size', data=stats)
        print_annotation("Image ID", 'imageid')
        print_annotation("Parent ID", 'parentimageid')
        print_annotation("Last Updated", 'created', data=stats)
        print_annotation("Registry", 'registryurl')
        print_annotation("ENTRYPOINT", 'entrypoint')
        if 'app' in imagemeta:
            print_annotation("Working Dir", 'workingDirectory', data=imagemeta['app'])
        print_annotation("Default CMD", 'cmd')
        sys.stderr.write("\n\n")

    vols = ["/run/shm/:/dev/shm"] + args.volume
    volume = []
    for v in vols:
       volume.append("-b")
       volume.append(v)

    entrypoint = []
    if args.entrypoint:
        entrypoint = [args.entrypoint]
    elif 'entrypoint' in annotations:
        entrypoint = json.loads(annotations['entrypoint'])

    cmd = []
    if args.command:
         cmd = args.command
    elif 'cmd' in annotations and not args.entrypoint:
         cmd = json.loads(annotations['cmd'])

    container_cmd = entrypoint + cmd

    workdir = "/"
    if 'app' in imagemeta and 'workingDirectory' in imagemeta['app']:
       workdir = imagemeta['app']['workingDirectory']
    if args.workdir:
       workdir = args.workdir

    default_homedir_env = "HOME=/root"
    env = ["env", "-i", default_homedir_env]
    if 'app' in imagemeta and 'environment' in imagemeta['app']:
        env.extend(args.env + [var['name'] +"="+var['value']  for var in imagemeta['app']['environment']])

    if args.rm and not args.quiet:
        sys.stderr.write(dxpy.utils.printing.YELLOW("--rm: Note that by default the container is not preserved after execution\n"))

    # TODO: implement some form of nested subprocesses to avoid quoting command array if possible
    proot_cmd =  ["proot", "-R", "{tmpdir}/rootfs".format(tmpdir=tmpdir)] + volume + ["-w", workdir] + env + ["/bin/sh", "-c"] + [" ".join(("'"+x+"'" for x in container_cmd))]
    shell(proot_cmd)
    if not args.rootfs:
        shutil.rmtree(tmpdir)
parser_run.set_defaults(func=run)

def local_image_to_aci(image, tmpdir, dirprefix, alternative_export=False):
    # Ensure core utilities are available on local host
    shell_suppress(["which", "docker"])
    shell_suppress(["which", "docker2aci"])

    # Check if imagename is docker image id
    def is_image_id(image):
        image_id_list = shell_suppress(["docker", "images", "-q", "--no-trunc"]).split("\n")
        if any(image in image_id for image_id in image_id_list):
            print "image id supplied"
            return True
        return False

    arg_is_image_id = is_image_id(image)
    if (arg_is_image_id):
        # Remove 'sha256:'' prefix if it is supplied, colon cannot exist in the repo:tag format
        if ('sha256:' in image):
            image_tag = image.split('sha256:')[1]
        else:
            image_tag = image
        shell_suppress(["docker", "tag", image, "dx-docker:{}".format(image_tag)])

    # Perform the operations to save and subsequently cache Docker image to the platform
<<<<<<< HEAD
    sys.stderr.write(dxpy.utils.printing.YELLOW("Exporting Docker image {}\n".format(image)))
    docker_tarball = tmpdir+"/image.docker.tgz"

    if (arg_is_image_id):
        shell(["docker", "save", "-o", docker_tarball, "dx-docker:{}".format(image_tag)])
        shell_suppress(["docker", "rmi", "dx-docker:{}".format(image_tag)])
    else:
        shell(["docker", "save", "-o", docker_tarball, image])
        
    get_aci(image, docker_tarball, prefix=dirprefix)
=======

    # We have observed an instance where the Docker CLI and docker2aci do not properly export a rootfs.  Here is a hopefully temporary workaround
    if alternative_export:
        # TODO: Do obvious things to make the following steps more efficient (e.g. no re-untarring rootfs, ...)
        sys.stderr.write(dxpy.utils.printing.YELLOW("Running alternative export for {}\n".format(image)))
        shell_suppress(["docker", "run", "--entrypoint", "tar", "-w", "/tmp", "-v", "{}:/tmp".format(tmpdir), image, "-cf", "rootfs.tar", "/"], ignore_error=True)
        sys.stderr.write(dxpy.utils.printing.YELLOW("Extracting root file system for {}\n".format(image)))
        shell(["mkdir", "-p", tmpdir+"/new-aci-template/rootfs"])
        shell_suppress(["tar", "-xf", tmpdir+"/rootfs.tar", "--exclude", "dev/*", "--exclude", "proc/*", "--exclude", "sys/*", "-C", tmpdir+"/new-aci-template/rootfs/"], ignore_error=True)
        shell(["rm", "-f", tmpdir+"/rootfs.tar"])
        # We do not have a manifest file so we must create one on our own from 'docker inspect'
        inspect_out = json.loads(shell_suppress(["docker", "inspect", image]))[0]
        imsplit = inspect_out["RepoTags"][0].split(':')
        dictifiedenv = [{"name": var.split("=")[0], "value": var.split("=")[1]} for var in inspect_out["Config"]["Env"]]
        entrypoint = inspect_out["Config"]["Entrypoint"]
        if not entrypoint:
            entrypoint = []
        workdir = inspect_out["Config"]["WorkingDir"]
        if not workdir or workdir == "":
            workdir = "/"

        # TODO if this needs to be kept longer-term: resolve simultaneous CMD + ENTRYPOINT and whether it goes in exec field (ignoring user/group ...)
        manifest={"acKind":"ImageManifest",
                  "acVersion":"0.8.5",
                  "name":imsplit[0],
                  "labels":[{"name":"version","value":imsplit[1]},
                            {"name":"os","value":inspect_out["Os"]},
                            {"name":"arch","value":inspect_out["Architecture"]}],
                             "app":{"exec":entrypoint,"user":"0","group":"0","workingDirectory":workdir,"environment":dictifiedenv},
                             "annotations":[{"name":"created","value":inspect_out["Created"]},
                                            {"name":"appc.io/docker/repository","value":imsplit[0]},
                                            {"name":"appc.io/docker/imageid","value":inspect_out["Id"]},
                                            {"name":"appc.io/docker/parentimageid","value":inspect_out["Parent"]},
                                            {"name":"appc.io/docker/entrypoint","value":json.dumps(entrypoint)},
                                            {"name":"appc.io/docker/tag","value":imsplit[1]}]}
        with open(tmpdir+"/new-aci-template/manifest", "w") as f:
            f.write(json.dumps(manifest))
        shell(["mkdir", "-p", dirprefix+CACHE_DIR])
        sys.stderr.write(dxpy.utils.printing.YELLOW("Creating ACI filesystem bundle for {}\n".format(image)))
        shell_suppress(["tar", "-C", tmpdir+"/new-aci-template", "-cf", dirprefix+CACHE_DIR+"/"+urllib.quote_plus(image)+".aci", "."], ignore_error=True)
    # Use Docker and docker2aci to generate an aci
    else:
        sys.stderr.write(dxpy.utils.printing.YELLOW("Exporting Docker image {}\n".format(image)))
        docker_tarball = tmpdir+"/image.docker.tgz"
        shell(["docker", "save", "-o", docker_tarball, image])
        get_aci(image, docker_tarball, prefix=dirprefix)
>>>>>>> a8be08b1

parser_add_to_applet = subparsers.add_parser('add-to-applet', help="Adds a local Docker image to an applet")
parser_add_to_applet.add_argument("image", help="image name")
parser_add_to_applet.add_argument("applet", help="directory corresponding to applet")
parser_add_to_applet.add_argument("--alternative_export", help="EXPERT ONLY: Use alternative method to export Docker image since Docker CLI export sometimes doesn't create the root filesystem properly.", action="store_true")
def add_to_applet(args):
    register_docker_subcommand("add-to-applet")
    try:
        with open(args.applet+"/dxapp.json") as f:
            json.loads(f.read())
    except Exception as e:
        raise Exception("{} does not appear to have a dxapp.json that parses. Please make sure you have selected a working DNAnexus applet directory\n\n{}.".format(args.applet, e))
    tmpdir = tempfile.mkdtemp()
    local_image_to_aci(args.image, tmpdir, os.path.abspath(args.applet)+"/resources", args.alternative_export)
    shutil.rmtree(tmpdir)
parser_add_to_applet.set_defaults(func=add_to_applet)

def _upload_file(filename, project_id=None, folder_path=None, wait_on_close=True, hidden=True):
    kwargs = {'project': project_id, 'folder': folder_path}
    try:
        return dxpy.upload_local_file(filename, wait_on_close=wait_on_close, hidden=hidden, **kwargs).get_id()
    except Exception as e:
        print "Unable to upload file {}.\n{}.".format(filename, e)
        sys.exit(1)


parser_create_asset = subparsers.add_parser('create-asset', help="Caches a local Docker image as an asset in the DNAnexus platform (subject to change)")
parser_create_asset.add_argument("--output_path", "-o", help="Project ID and path in project to upload image to (defaults to project root)")
parser_create_asset.add_argument("image", help="image name")
parser_create_asset.add_argument("--alternative_export", help="EXPERT ONLY: Use alternative method to export Docker image since Docker CLI export sometimes doesn't create the root filesystem properly.", action="store_true")
def create_asset(args):
    register_docker_subcommand("create-asset")
    # Create asset
    tmpdir = tempfile.mkdtemp()
    asset_path = tmpdir+"/resources/usr/bin"
    makedirs(asset_path)

    local_image_to_aci(args.image, tmpdir, tmpdir+"/resources", args.alternative_export)

    imagename = args.image.replace("/", "%").replace(":","#")
    # Create the asset configuration
    dxasset = { 'name': imagename }
    dxasset['title'] = "DNAnexus asset for Docker image "+args.image
    dxasset['description'] = dxasset['title']
    dxasset['version'] = "0.0.1"
    dxasset['distribution'] = "Ubuntu"
    dxasset['release'] = "14.04"
    dxasset['instanceType'] = "mem2_ssd1_x4"
    with open("{}/dxasset.json".format(tmpdir), "w") as f:
        f.write(json.dumps(dxasset))

    project_id = ""
    folder_path = ""
    if args.output_path:
        if ":" in args.output_path:
            project_id, folder_path = args.output_path.split(":")
        else:
            project_id = dxpy.PROJECT_CONTEXT_ID
            folder_path = args.output_path
    else:
        project_id = dxpy.PROJECT_CONTEXT_ID
        folder_path = ""
    if not folder_path.startswith("/"):
        folder_path = "/" + folder_path

    sys.stderr.write(dxpy.utils.printing.YELLOW("Building DNAnexus asset for {}\n".format(args.image)))
    escaped_image_name = args.image.replace("/","\\/").replace(":", "\\:")
    image_tarball = imagename+".tar.gz"
    os.chdir(tmpdir)
    with tarfile.open(image_tarball, "w:gz") as tar:
        tar.add(tmpdir+"/resources", "/")
    sys.stderr.write(dxpy.utils.printing.YELLOW("Uploading DNAnexus asset for {}\n".format(args.image)))
    asset_tarball_id = _upload_file(image_tarball, project_id, folder_path)
    record_name = args.image
    record_details = {"archiveFileId": {"$dnanexus_link": asset_tarball_id}}
    record_properties = {
                          "title": dxasset["title"],
                          "description": dxasset["description"],
                          "version": "0.0.1",
                          "distribution": dxasset["distribution"],
                          "release": dxasset["release"]
                        }
    asset_bundle = dxpy.new_dxrecord(name=record_name,
                                     project=project_id, folder=folder_path,
                                     types=["AssetBundle"], details=record_details,
                                     properties=record_properties, close=True)

    # Add a property called {"AssetBundle": record-xxx} to the hidden tarball
    asset_file = dxpy.DXFile(asset_tarball_id, project=project_id)
    asset_file.set_properties({"AssetBundle": asset_bundle.get_id()})

    # Print output message for successful building of asset
    sys.stderr.write(dxpy.utils.printing.YELLOW("Image {} successfully cached in DNAnexus platform.\n".format(args.image)))
    sys.stderr.write("To include this cached image in an application, please include the following within the runspec/assetDepends list in your dxapp.json.\n")
    sys.stderr.write("    {"+dxpy.utils.printing.BLUE("""
        "project": \"{}\",
        "folder": \"{}\",
        "name": \"{}\",
        "version": "0.0.1"
    """).format(project_id, folder_path, args.image)+"}\n")

    # Remove the temporary directory
    shutil.rmtree(tmpdir)

parser_create_asset.set_defaults(func=create_asset)


if __name__ == "__main__":
    args = parser.parse_args()
    args.func(args)<|MERGE_RESOLUTION|>--- conflicted
+++ resolved
@@ -239,29 +239,6 @@
             return True
         return False
 
-    arg_is_image_id = is_image_id(image)
-    if (arg_is_image_id):
-        # Remove 'sha256:'' prefix if it is supplied, colon cannot exist in the repo:tag format
-        if ('sha256:' in image):
-            image_tag = image.split('sha256:')[1]
-        else:
-            image_tag = image
-        shell_suppress(["docker", "tag", image, "dx-docker:{}".format(image_tag)])
-
-    # Perform the operations to save and subsequently cache Docker image to the platform
-<<<<<<< HEAD
-    sys.stderr.write(dxpy.utils.printing.YELLOW("Exporting Docker image {}\n".format(image)))
-    docker_tarball = tmpdir+"/image.docker.tgz"
-
-    if (arg_is_image_id):
-        shell(["docker", "save", "-o", docker_tarball, "dx-docker:{}".format(image_tag)])
-        shell_suppress(["docker", "rmi", "dx-docker:{}".format(image_tag)])
-    else:
-        shell(["docker", "save", "-o", docker_tarball, image])
-        
-    get_aci(image, docker_tarball, prefix=dirprefix)
-=======
-
     # We have observed an instance where the Docker CLI and docker2aci do not properly export a rootfs.  Here is a hopefully temporary workaround
     if alternative_export:
         # TODO: Do obvious things to make the following steps more efficient (e.g. no re-untarring rootfs, ...)
@@ -305,9 +282,19 @@
     else:
         sys.stderr.write(dxpy.utils.printing.YELLOW("Exporting Docker image {}\n".format(image)))
         docker_tarball = tmpdir+"/image.docker.tgz"
-        shell(["docker", "save", "-o", docker_tarball, image])
+        # If image id is given instead of 'repo:tag', tag image as 'dx-docker:id' and export with `docker save dx-docker:id`
+        if is_image_id(image):
+            # Remove 'sha256:' prefix if it is supplied, colon cannot exist in the repo:tag format
+            if ('sha256:' in image):
+                image_id_tag = image.split('sha256:')[1]
+            else:
+                image_id_tag = image
+            shell_suppress(["docker", "tag", image, "dx-docker:{}".format(image_id_tag)])
+            shell(["docker", "save", "-o", docker_tarball, "dx-docker:{}".format(image_id_tag)])
+            shell_suppress(["docker", "rmi", "dx-docker:{}".format(image_id_tag)])
+        else:
+            shell(["docker", "save", "-o", docker_tarball, image])
         get_aci(image, docker_tarball, prefix=dirprefix)
->>>>>>> a8be08b1
 
 parser_add_to_applet = subparsers.add_parser('add-to-applet', help="Adds a local Docker image to an applet")
 parser_add_to_applet.add_argument("image", help="image name")
